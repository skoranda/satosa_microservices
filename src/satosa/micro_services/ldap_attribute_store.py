--- conflicted
+++ resolved
@@ -195,20 +195,17 @@
                 user_id_from_attrs = self.config['user_id_from_attrs']
             else:
                 user_id_from_attrs = []
-<<<<<<< HEAD
             if 'on_ldap_search_result_empty' in config:
                 on_ldap_search_result_empty = config['on_ldap_search_result_empty']
             elif 'on_ldap_search_result_empty' in self.config:
                 on_ldap_search_result_empty = self.config['on_ldap_search_result_empty']
             else:
                 on_ldap_search_result_empty = None
-=======
             if 'ignore' in config:
                 ignore = True
             else:
                 ignore = False
->>>>>>> 6a2510d6
-
+                
         except KeyError as err:
             satosa_logging(logger, logging.ERROR, "{} Configuration '{}' is missing".format(logprefix, err), context.state)
             return super().process(context, data)
